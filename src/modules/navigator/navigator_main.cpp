/****************************************************************************
 *
 *   Copyright (c) 2013, 2014 PX4 Development Team. All rights reserved.
 *
 * Redistribution and use in source and binary forms, with or without
 * modification, are permitted provided that the following conditions
 * are met:
 *
 * 1. Redistributions of source code must retain the above copyright
 *    notice, this list of conditions and the following disclaimer.
 * 2. Redistributions in binary form must reproduce the above copyright
 *    notice, this list of conditions and the following disclaimer in
 *    the documentation and/or other materials provided with the
 *    distribution.
 * 3. Neither the name PX4 nor the names of its contributors may be
 *    used to endorse or promote products derived from this software
 *    without specific prior written permission.
 *
 * THIS SOFTWARE IS PROVIDED BY THE COPYRIGHT HOLDERS AND CONTRIBUTORS
 * "AS IS" AND ANY EXPRESS OR IMPLIED WARRANTIES, INCLUDING, BUT NOT
 * LIMITED TO, THE IMPLIED WARRANTIES OF MERCHANTABILITY AND FITNESS
 * FOR A PARTICULAR PURPOSE ARE DISCLAIMED. IN NO EVENT SHALL THE
 * COPYRIGHT OWNER OR CONTRIBUTORS BE LIABLE FOR ANY DIRECT, INDIRECT,
 * INCIDENTAL, SPECIAL, EXEMPLARY, OR CONSEQUENTIAL DAMAGES (INCLUDING,
 * BUT NOT LIMITED TO, PROCUREMENT OF SUBSTITUTE GOODS OR SERVICES; LOSS
 * OF USE, DATA, OR PROFITS; OR BUSINESS INTERRUPTION) HOWEVER CAUSED
 * AND ON ANY THEORY OF LIABILITY, WHETHER IN CONTRACT, STRICT
 * LIABILITY, OR TORT (INCLUDING NEGLIGENCE OR OTHERWISE) ARISING IN
 * ANY WAY OUT OF THE USE OF THIS SOFTWARE, EVEN IF ADVISED OF THE
 * POSSIBILITY OF SUCH DAMAGE.
 *
 ****************************************************************************/
/**
 * @file navigator_main.cpp
 *
 * Handles mission items, geo fencing and failsafe navigation behavior.
 * Published the position setpoint triplet for the position controller.
 *
 * @author Lorenz Meier <lm@inf.ethz.ch>
 * @author Jean Cyr <jean.m.cyr@gmail.com>
 * @author Julian Oes <julian@oes.ch>
 * @author Anton Babushkin <anton.babushkin@me.com>
 */

#include <nuttx/config.h>

#include <stdio.h>
#include <stdlib.h>
#include <string.h>
#include <unistd.h>
#include <fcntl.h>
#include <errno.h>
#include <math.h>
#include <poll.h>
#include <time.h>
#include <sys/ioctl.h>
#include <sys/types.h>
#include <sys/stat.h>

#include <drivers/device/device.h>
#include <drivers/drv_hrt.h>
#include <arch/board/board.h>

#include <uORB/uORB.h>
#include <uORB/topics/home_position.h>
#include <uORB/topics/vehicle_status.h>
#include <uORB/topics/mission.h>
#include <uORB/topics/fence.h>
#include <uORB/topics/navigation_capabilities.h>

#include <systemlib/err.h>
#include <systemlib/systemlib.h>
#include <geo/geo.h>
#include <dataman/dataman.h>
#include <mathlib/mathlib.h>
#include <mavlink/mavlink_log.h>

#include "navigator.h"

/**
 * navigator app start / stop handling function
 *
 * @ingroup apps
 */
extern "C" __EXPORT int navigator_main(int argc, char *argv[]);


namespace navigator
{

Navigator	*g_navigator;
}

Navigator::Navigator() :
	SuperBlock(NULL, "NAV"),
	_task_should_exit(false),
	_navigator_task(-1),
	_mavlink_fd(-1),
	_global_pos_sub(-1),
	_home_pos_sub(-1),
	_vstatus_sub(-1),
	_capabilities_sub(-1),
	_control_mode_sub(-1),
	_onboard_mission_sub(-1),
	_offboard_mission_sub(-1),
	_pos_sp_triplet_pub(-1),
	_vstatus({}),
	_control_mode({}),
	_global_pos({}),
	_home_pos({}),
	_mission_item({}),
	_nav_caps({}),
	_pos_sp_triplet({}),
	_mission_item_valid(false),
	_loop_perf(perf_alloc(PC_ELAPSED, "navigator")),
	_geofence({}),
	_geofence_violation_warning_sent(false),
	_fence_valid(false),
	_inside_fence(true),
	_navigation_mode(nullptr),
	_mission(this, "MIS"),
	_loiter(this, "LOI"),
	_rtl(this, "RTL"),
	_update_triplet(false),
	_param_loiter_radius(this, "LOITER_RAD"),
	_param_takeoff_acceptance_radius(this, "TF_ACC_RAD")
{
	updateParams();
}

Navigator::~Navigator()
{
	if (_navigator_task != -1) {

		/* task wakes up every 100ms or so at the longest */
		_task_should_exit = true;

		/* wait for a second for the task to quit at our request */
		unsigned i = 0;

		do {
			/* wait 20ms */
			usleep(20000);

			/* if we have given up, kill it */
			if (++i > 50) {
				task_delete(_navigator_task);
				break;
			}
		} while (_navigator_task != -1);
	}

	navigator::g_navigator = nullptr;
}

void
Navigator::global_position_update()
{
	orb_copy(ORB_ID(vehicle_global_position), _global_pos_sub, &_global_pos);
}

void
Navigator::home_position_update()
{
	orb_copy(ORB_ID(home_position), _home_pos_sub, &_home_pos);
}

void
Navigator::navigation_capabilities_update()
{
	orb_copy(ORB_ID(navigation_capabilities), _capabilities_sub, &_nav_caps);
}

void
Navigator::vehicle_status_update()
{
	if (orb_copy(ORB_ID(vehicle_status), _vstatus_sub, &_vstatus) != OK) {
		/* in case the commander is not be running */
		_vstatus.arming_state = ARMING_STATE_STANDBY;
	}
}

void
Navigator::vehicle_control_mode_update()
{
	if (orb_copy(ORB_ID(vehicle_control_mode), _control_mode_sub, &_control_mode) != OK) {
		/* in case the commander is not be running */
		_control_mode.flag_control_auto_enabled = false;
		_control_mode.flag_armed = false;
	}
}

void
Navigator::params_update()
{
	parameter_update_s param_update;
	orb_copy(ORB_ID(parameter_update), _param_update_sub, &param_update);
}

void
Navigator::task_main_trampoline(int argc, char *argv[])
{
	navigator::g_navigator->task_main();
}

void
Navigator::task_main()
{
	/* inform about start */
	warnx("Initializing..");

	_mavlink_fd = open(MAVLINK_LOG_DEVICE, 0);

	/* Try to load the geofence:
	 * if /fs/microsd/etc/geofence.txt load from this file
	 * else clear geofence data in datamanager */
	struct stat buffer;

	if (stat(GEOFENCE_FILENAME, &buffer) == 0) {
		warnx("Try to load geofence.txt");
		_geofence.loadFromFile(GEOFENCE_FILENAME);

	} else {
		if (_geofence.clearDm() > 0)
			warnx("Geofence cleared");
		else
			warnx("Could not clear geofence");
	}

<<<<<<< HEAD
	/* Get the last offboard mission id */
	persistent_system_state_t sys_state;
	if (dm_read(DM_KEY_MISSION_STATE, 0, &sys_state, sizeof(sys_state)) == sizeof(sys_state)) {
		if ((sys_state.offboard_waypoint_id >= 0) && (sys_state.offboard_waypoint_id <= 1))
			_mission.set_offboard_dataman_id(sys_state.offboard_waypoint_id);
	}

	/*
	 * do subscriptions
	 */
=======
	/* do subscriptions */
>>>>>>> f4898b94
	_global_pos_sub = orb_subscribe(ORB_ID(vehicle_global_position));
	_capabilities_sub = orb_subscribe(ORB_ID(navigation_capabilities));
	_vstatus_sub = orb_subscribe(ORB_ID(vehicle_status));
	_control_mode_sub = orb_subscribe(ORB_ID(vehicle_control_mode));
	_home_pos_sub = orb_subscribe(ORB_ID(home_position));
	_onboard_mission_sub = orb_subscribe(ORB_ID(onboard_mission));
	_offboard_mission_sub = orb_subscribe(ORB_ID(offboard_mission));
	_param_update_sub = orb_subscribe(ORB_ID(parameter_update));

	/* copy all topics first time */
	vehicle_status_update();
	vehicle_control_mode_update();
	global_position_update();
	home_position_update();
	navigation_capabilities_update();
	params_update();

	/* rate limit position updates to 50 Hz */
	orb_set_interval(_global_pos_sub, 20);

	hrt_abstime mavlink_open_time = 0;
	const hrt_abstime mavlink_open_interval = 500000;

	/* wakeup source(s) */
	struct pollfd fds[6];

	/* Setup of loop */
	fds[0].fd = _global_pos_sub;
	fds[0].events = POLLIN;
	fds[1].fd = _home_pos_sub;
	fds[1].events = POLLIN;
	fds[2].fd = _capabilities_sub;
	fds[2].events = POLLIN;
	fds[3].fd = _vstatus_sub;
	fds[3].events = POLLIN;
	fds[4].fd = _control_mode_sub;
	fds[4].events = POLLIN;
	fds[5].fd = _param_update_sub;
	fds[5].events = POLLIN;

	while (!_task_should_exit) {

		/* wait for up to 100ms for data */
		int pret = poll(&fds[0], (sizeof(fds) / sizeof(fds[0])), 100);

		if (pret == 0) {
			/* timed out - periodic check for _task_should_exit, etc. */
			continue;

		} else if (pret < 0) {
			/* this is undesirable but not much we can do - might want to flag unhappy status */
			warn("poll error %d, %d", pret, errno);
			continue;
		}

		perf_begin(_loop_perf);

		if (_mavlink_fd < 0 && hrt_absolute_time() > mavlink_open_time) {
			/* try to reopen the mavlink log device with specified interval */
			mavlink_open_time = hrt_abstime() + mavlink_open_interval;
			_mavlink_fd = open(MAVLINK_LOG_DEVICE, 0);
		}

		/* parameters updated */
		if (fds[5].revents & POLLIN) {
			params_update();
			updateParams();
		}

		/* vehicle control mode updated */
		if (fds[4].revents & POLLIN) {
			vehicle_control_mode_update();
		}

		/* vehicle status updated */
		if (fds[3].revents & POLLIN) {
			vehicle_status_update();
		}

		/* navigation capabilities updated */
		if (fds[2].revents & POLLIN) {
			navigation_capabilities_update();
		}

		/* home position updated */
		if (fds[1].revents & POLLIN) {
			home_position_update();
		}

		/* global position updated */
		if (fds[0].revents & POLLIN) {
			global_position_update();

			/* Check geofence violation */
			if (!_geofence.inside(&_global_pos)) {

				/* Issue a warning about the geofence violation once */
				if (!_geofence_violation_warning_sent) {
					mavlink_log_critical(_mavlink_fd, "#audio: Geofence violation");
					_geofence_violation_warning_sent = true;
				}
			} else {
				/* Reset the _geofence_violation_warning_sent field */
				_geofence_violation_warning_sent = false;
			}
		}

		/* Do stuff according to navigation state set by commander */
		switch (_vstatus.set_nav_state) {
			case NAVIGATION_STATE_MANUAL:
			case NAVIGATION_STATE_ACRO:
			case NAVIGATION_STATE_ALTCTL:
			case NAVIGATION_STATE_POSCTL:
				_navigation_mode = nullptr;
				_is_in_loiter = false;
				break;
			case NAVIGATION_STATE_AUTO_MISSION:
				_navigation_mode = &_mission;
				break;
			case NAVIGATION_STATE_AUTO_LOITER:
				_navigation_mode = &_loiter;
				break;
			case NAVIGATION_STATE_AUTO_RTL:
			case NAVIGATION_STATE_AUTO_RTL_RC:
			case NAVIGATION_STATE_AUTO_RTL_DL:
				_navigation_mode = &_rtl;
				break;
			case NAVIGATION_STATE_LAND:
			case NAVIGATION_STATE_TERMINATION:
			default:
				_navigation_mode = nullptr;
				_is_in_loiter = false;
				break;
		}

		/* TODO: make list of modes and loop through it */
		if (_navigation_mode == &_mission) {
			_update_triplet = _mission.update(&_pos_sp_triplet);
		} else {
			_mission.reset();
		}

		if (_navigation_mode == &_rtl) {
			_update_triplet = _rtl.update(&_pos_sp_triplet);
		} else {
			_rtl.reset();
		}

		if (_navigation_mode == &_loiter) {
			_update_triplet = _loiter.update(&_pos_sp_triplet);
		} else {
			_loiter.reset();
		}

		/* if nothing is running, set position setpoint triplet invalid */
		if (_navigation_mode == nullptr) {
			_pos_sp_triplet.previous.valid = false;
			_pos_sp_triplet.current.valid = false;
			_pos_sp_triplet.next.valid = false;
			_update_triplet = true;
		}

		if (_update_triplet ) {
			publish_position_setpoint_triplet();
			_update_triplet = false;
		}

		perf_end(_loop_perf);
	}
	warnx("exiting.");

	_navigator_task = -1;
	_exit(0);
}

int
Navigator::start()
{
	ASSERT(_navigator_task == -1);

	/* start the task */
	_navigator_task = task_spawn_cmd("navigator",
					 SCHED_DEFAULT,
					 SCHED_PRIORITY_MAX - 5,
					 2000,
					 (main_t)&Navigator::task_main_trampoline,
					 nullptr);

	if (_navigator_task < 0) {
		warn("task start failed");
		return -errno;
	}

	return OK;
}

void
Navigator::status()
{
	/* TODO: add this again */
	// warnx("Global position is %svalid", _global_pos_valid ? "" : "in");

	// if (_global_pos.global_valid) {
	// 	warnx("Longitude %5.5f degrees, latitude %5.5f degrees", _global_pos.lon, _global_pos.lat);
	// 	warnx("Altitude %5.5f meters, altitude above home %5.5f meters",
	// 	      (double)_global_pos.alt, (double)(_global_pos.alt - _home_pos.alt));
	// 	warnx("Ground velocity in m/s, N %5.5f, E %5.5f, D %5.5f",
	// 	      (double)_global_pos.vel_n, (double)_global_pos.vel_e, (double)_global_pos.vel_d);
	// 	warnx("Compass heading in degrees %5.5f", (double)(_global_pos.yaw * M_RAD_TO_DEG_F));
	// }

	if (_fence_valid) {
		warnx("Geofence is valid");
		/* TODO: needed? */
//		warnx("Vertex longitude latitude");
//		for (unsigned i = 0; i < _fence.count; i++)
//		warnx("%6u %9.5f %8.5f", i, (double)_fence.vertices[i].lon, (double)_fence.vertices[i].lat);

	} else {
		warnx("Geofence not set");
	}
}
#if 0
bool
Navigator::start_none_on_ground()
{
	reset_reached();

	_pos_sp_triplet.previous.valid = false;
	_pos_sp_triplet.current.valid = false;
	_pos_sp_triplet.next.valid = false;

	_update_triplet = true;
	return true;
}

bool
Navigator::start_none_in_air()
{
	reset_reached();

	_pos_sp_triplet.previous.valid = false;
	_pos_sp_triplet.current.valid = false;
	_pos_sp_triplet.next.valid = false;

	_update_triplet = true;
	return true;
}

bool
Navigator::start_auto_on_ground()
{
	reset_reached();

	_pos_sp_triplet.previous.valid = false;
	_pos_sp_triplet.current.valid = true;
	_pos_sp_triplet.next.valid = false;

	_pos_sp_triplet.current.type = SETPOINT_TYPE_IDLE;

	_update_triplet = true;
	return true;
}

bool
Navigator::start_loiter()
{
	/* if no existing item available, use current position */
	if (!(_pos_sp_triplet.current.valid && _waypoint_position_reached)) {

		_pos_sp_triplet.current.lat = _global_pos.lat;
		_pos_sp_triplet.current.lon = _global_pos.lon;
		_pos_sp_triplet.current.yaw = NAN;	// NAN means to use current yaw
		_pos_sp_triplet.current.alt = _global_pos.alt;
	}
	_pos_sp_triplet.current.type = SETPOINT_TYPE_LOITER;
	_pos_sp_triplet.current.loiter_radius = _parameters.loiter_radius;
	_pos_sp_triplet.current.loiter_direction = 1;
	_pos_sp_triplet.previous.valid = false;
	_pos_sp_triplet.current.valid = true;
	_pos_sp_triplet.next.valid = false;

	mavlink_log_info(_mavlink_fd, "#audio: loiter at current altitude");

	_update_triplet = true;
	return true;
}

bool
Navigator::start_mission()
{
	/* start fresh */
	_pos_sp_triplet.previous.valid = false;
	_pos_sp_triplet.current.valid = false;
	_pos_sp_triplet.next.valid = false;

	return set_mission_items();
}

bool
Navigator::advance_mission()
{
	/* tell mission to move by one */
	_mission.move_to_next();

	/* now try to set the new mission items, if it fails, it will dispatch loiter */
	return set_mission_items();
}

bool
Navigator::set_mission_items()
{
	if (_pos_sp_triplet.current.valid) {
		memcpy(&_pos_sp_triplet.previous, &_pos_sp_triplet.current, sizeof(position_setpoint_s));
		_pos_sp_triplet.previous.valid = true;
	}

	bool onboard;
	int index;

	/* if we fail to set the current mission, continue to loiter */
	if (!_mission.get_current_mission_item(&_mission_item, &onboard, &index)) {

		return false;
	}

	/* if we got an RTL mission item, switch to RTL mode and give up */
	if (_mission_item.nav_cmd == NAV_CMD_RETURN_TO_LAUNCH) {
		return false;
	}

	_mission_item_valid = true;

	/* convert the current mission item and set it valid */
	mission_item_to_position_setpoint(&_mission_item, &_pos_sp_triplet.current);
	_pos_sp_triplet.current.valid = true;


	mission_item_s next_mission_item;

	bool last_wp = false;
	/* now try to set the next mission item as well, if there is no more next
	 * this means we're heading to the last waypoint */
	if (_mission.get_next_mission_item(&next_mission_item)) {
		/* convert the next mission item and set it valid */
		mission_item_to_position_setpoint(&next_mission_item, &_pos_sp_triplet.next);
		_pos_sp_triplet.next.valid = true;
	} else {
		last_wp = true;
	}

	/* notify user about what happened */
	mavlink_log_info(_mavlink_fd, "#audio: heading to %s%swaypoint %d",
		(last_wp ? "last " : "" ), (onboard ? "onboard " : ""), index);

	_update_triplet = true;

	reset_reached();

	return true;
}

bool
Navigator::start_rtl()
{
	if (_rtl.get_current_rtl_item(&_global_pos, &_mission_item)) {

		_mission_item_valid = true;

		mission_item_to_position_setpoint(&_mission_item, &_pos_sp_triplet.current);
		_pos_sp_triplet.current.valid = true;

		reset_reached();

		_update_triplet = true;
		return true;
	}

	/* if RTL doesn't work, fallback to loiter */
	return false;
}

bool
Navigator::advance_rtl()
{
	/* tell mission to move by one */
	_rtl.move_to_next();

	/* now try to set the new mission items, if it fails, it will dispatch loiter */
	if (_rtl.get_current_rtl_item(&_global_pos, &_mission_item)) {

		_mission_item_valid = true;

		mission_item_to_position_setpoint(&_mission_item, &_pos_sp_triplet.current);
		_pos_sp_triplet.current.valid = true;

		reset_reached();

		_update_triplet = true;
		return true;
	}

	return false;
}

bool
Navigator::start_land()
{
	/* TODO: verify/test */

	reset_reached();

	/* this state can be requested by commander even if no global position available,
	 * in his case controller must perform landing without position control */

	memcpy(&_pos_sp_triplet.previous, &_pos_sp_triplet.current, sizeof(position_setpoint_s));

	_mission_item.lat = _global_pos.lat;
	_mission_item.lon = _global_pos.lon;
	_mission_item.altitude_is_relative = false;
	_mission_item.altitude = _global_pos.alt;
	_mission_item.yaw = NAN;
	_mission_item.loiter_radius = _parameters.loiter_radius;
	_mission_item.loiter_direction = 1;
	_mission_item.nav_cmd = NAV_CMD_LAND;
	_mission_item.acceptance_radius = _parameters.acceptance_radius;
	_mission_item.time_inside = 0.0f;
	_mission_item.pitch_min = 0.0f;
	_mission_item.autocontinue = true;
	_mission_item.origin = ORIGIN_ONBOARD;

	_mission_item_valid = true;

	mission_item_to_position_setpoint(&_mission_item, &_pos_sp_triplet.current);

	_pos_sp_triplet.next.valid = false;

	_update_triplet = true;
	return true;
}
bool
Navigator::check_mission_item_reached()
{
	/* only check if there is actually a mission item to check */
	if (!_mission_item_valid) {
		return false;
	}

	if (_mission_item.nav_cmd == NAV_CMD_LAND) {
		return _vstatus.condition_landed;
	}

	/* XXX TODO count turns */
	if ((_mission_item.nav_cmd == NAV_CMD_LOITER_TURN_COUNT ||
	     _mission_item.nav_cmd == NAV_CMD_LOITER_UNLIMITED) &&
	    _mission_item.loiter_radius > 0.01f) {

	// 	return false;
	// }

	uint64_t now = hrt_absolute_time();

	if (!_waypoint_position_reached) {
		float acceptance_radius;

		if (_mission_item.nav_cmd == NAV_CMD_WAYPOINT && _mission_item.acceptance_radius > 0.01f) {
			acceptance_radius = _mission_item.acceptance_radius;

		} else {
			acceptance_radius = _parameters.acceptance_radius;
		}

		if (_do_takeoff) {
			/* require only altitude for takeoff */
			if (_global_pos.alt > _pos_sp_triplet.current.alt - acceptance_radius) {
				_waypoint_position_reached = true;
			}
		} else {
			float dist = -1.0f;
			float dist_xy = -1.0f;
			float dist_z = -1.0f;

			/* calculate AMSL altitude for this waypoint */
			float wp_alt_amsl = _mission_item.altitude;

			if (_mission_item.altitude_is_relative)
				wp_alt_amsl += _home_pos.alt;

			dist = get_distance_to_point_global_wgs84(_mission_item.lat, _mission_item.lon, wp_alt_amsl,
					(double)_global_pos.lat, (double)_global_pos.lon, _global_pos.alt,
					&dist_xy, &dist_z);

			if (dist >= 0.0f && dist <= acceptance_radius) {
				_waypoint_position_reached = true;
			}
		}
	}

	if (_waypoint_position_reached && !_waypoint_yaw_reached) {

		/* TODO: removed takeoff, why? */
		if (_vstatus.is_rotary_wing && isfinite(_mission_item.yaw)) {

			/* check yaw if defined only for rotary wing except takeoff */
			float yaw_err = _wrap_pi(_mission_item.yaw - _global_pos.yaw);

			if (fabsf(yaw_err) < 0.2f) { /* TODO: get rid of magic number */
				_waypoint_yaw_reached = true;
			}

		} else {
			_waypoint_yaw_reached = true;
		}
	}

	/* check if the current waypoint was reached */
	if (_waypoint_position_reached && _waypoint_yaw_reached) {

		if (_time_first_inside_orbit == 0) {
			_time_first_inside_orbit = now;

			if (_mission_item.time_inside > 0.01f) {
				mavlink_log_info(_mavlink_fd, "#audio: waypoint reached, wait for %.1fs",
					(double)_mission_item.time_inside);
			}
		}

		/* check if the MAV was long enough inside the waypoint orbit */
		if ((now - _time_first_inside_orbit >= (uint64_t)_mission_item.time_inside * 1e6)
		    || _mission_item.nav_cmd == NAV_CMD_TAKEOFF) {
			return true;
		}
	}
	return false;
}

void
Navigator::reset_reached()
{
	_time_first_inside_orbit = 0;
	_waypoint_position_reached = false;
	_waypoint_yaw_reached = false;

}
#endif
void
Navigator::publish_position_setpoint_triplet()
{
	/* update navigation state */
	/* TODO: set nav_state */

	/* lazily publish the position setpoint triplet only once available */
	if (_pos_sp_triplet_pub > 0) {
		orb_publish(ORB_ID(position_setpoint_triplet), _pos_sp_triplet_pub, &_pos_sp_triplet);

	} else {
		_pos_sp_triplet_pub = orb_advertise(ORB_ID(position_setpoint_triplet), &_pos_sp_triplet);
	}
}

void Navigator::add_fence_point(int argc, char *argv[])
{
	_geofence.addPoint(argc, argv);
}

void Navigator::load_fence_from_file(const char *filename)
{
	_geofence.loadFromFile(filename);
}


static void usage()
{
	errx(1, "usage: navigator {start|stop|status|fence|fencefile}");
}

int navigator_main(int argc, char *argv[])
{
	if (argc < 2) {
		usage();
	}

	if (!strcmp(argv[1], "start")) {

		if (navigator::g_navigator != nullptr) {
			errx(1, "already running");
		}

		navigator::g_navigator = new Navigator;

		if (navigator::g_navigator == nullptr) {
			errx(1, "alloc failed");
		}

		if (OK != navigator::g_navigator->start()) {
			delete navigator::g_navigator;
			navigator::g_navigator = nullptr;
			err(1, "start failed");
		}

		return 0;
	}

	if (navigator::g_navigator == nullptr)
		errx(1, "not running");

	if (!strcmp(argv[1], "stop")) {
		delete navigator::g_navigator;
		navigator::g_navigator = nullptr;

	} else if (!strcmp(argv[1], "status")) {
		navigator::g_navigator->status();

	} else if (!strcmp(argv[1], "fence")) {
		navigator::g_navigator->add_fence_point(argc - 2, argv + 2);

	} else if (!strcmp(argv[1], "fencefile")) {
		navigator::g_navigator->load_fence_from_file(GEOFENCE_FILENAME);

	} else {
		usage();
	}

	return 0;
}<|MERGE_RESOLUTION|>--- conflicted
+++ resolved
@@ -227,7 +227,6 @@
 			warnx("Could not clear geofence");
 	}
 
-<<<<<<< HEAD
 	/* Get the last offboard mission id */
 	persistent_system_state_t sys_state;
 	if (dm_read(DM_KEY_MISSION_STATE, 0, &sys_state, sizeof(sys_state)) == sizeof(sys_state)) {
@@ -235,12 +234,7 @@
 			_mission.set_offboard_dataman_id(sys_state.offboard_waypoint_id);
 	}
 
-	/*
-	 * do subscriptions
-	 */
-=======
 	/* do subscriptions */
->>>>>>> f4898b94
 	_global_pos_sub = orb_subscribe(ORB_ID(vehicle_global_position));
 	_capabilities_sub = orb_subscribe(ORB_ID(navigation_capabilities));
 	_vstatus_sub = orb_subscribe(ORB_ID(vehicle_status));
