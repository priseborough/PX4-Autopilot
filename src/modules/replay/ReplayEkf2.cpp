/****************************************************************************
 *
 *   Copyright (c) 2016-2019 PX4 Development Team. All rights reserved.
 *
 * Redistribution and use in source and binary forms, with or without
 * modification, are permitted provided that the following conditions
 * are met:
 *
 * 1. Redistributions of source code must retain the above copyright
 *    notice, this list of conditions and the following disclaimer.
 * 2. Redistributions in binary form must reproduce the above copyright
 *    notice, this list of conditions and the following disclaimer in
 *    the documentation and/or other materials provided with the
 *    distribution.
 * 3. Neither the name PX4 nor the names of its contributors may be
 *    used to endorse or promote products derived from this software
 *    without specific prior written permission.
 *
 * THIS SOFTWARE IS PROVIDED BY THE COPYRIGHT HOLDERS AND CONTRIBUTORS
 * "AS IS" AND ANY EXPRESS OR IMPLIED WARRANTIES, INCLUDING, BUT NOT
 * LIMITED TO, THE IMPLIED WARRANTIES OF MERCHANTABILITY AND FITNESS
 * FOR A PARTICULAR PURPOSE ARE DISCLAIMED. IN NO EVENT SHALL THE
 * COPYRIGHT OWNER OR CONTRIBUTORS BE LIABLE FOR ANY DIRECT, INDIRECT,
 * INCIDENTAL, SPECIAL, EXEMPLARY, OR CONSEQUENTIAL DAMAGES (INCLUDING,
 * BUT NOT LIMITED TO, PROCUREMENT OF SUBSTITUTE GOODS OR SERVICES; LOSS
 * OF USE, DATA, OR PROFITS; OR BUSINESS INTERRUPTION) HOWEVER CAUSED
 * AND ON ANY THEORY OF LIABILITY, WHETHER IN CONTRACT, STRICT
 * LIABILITY, OR TORT (INCLUDING NEGLIGENCE OR OTHERWISE) ARISING IN
 * ANY WAY OUT OF THE USE OF THIS SOFTWARE, EVEN IF ADVISED OF THE
 * POSSIBILITY OF SUCH DAMAGE.
 *
 ****************************************************************************/

#include <drivers/drv_hrt.h>
#include <px4_defines.h>
#include <px4_posix.h>

// for ekf2 replay
#include <uORB/topics/airspeed.h>
#include <uORB/topics/distance_sensor.h>
#include <uORB/topics/landing_target_pose.h>
#include <uORB/topics/optical_flow.h>
#include <uORB/topics/sensor_combined.h>
#include <uORB/topics/vehicle_air_data.h>
#include <uORB/topics/vehicle_attitude.h>
#include <uORB/topics/vehicle_gps_position.h>
#include <uORB/topics/vehicle_land_detected.h>
#include <uORB/topics/vehicle_local_position.h>
#include <uORB/topics/vehicle_magnetometer.h>
#include <uORB/topics/vehicle_status.h>
#include <uORB/topics/vehicle_odometry.h>
#include <uORB/topics/vehicle_status_flags.h>

#include "ReplayEkf2.hpp"

namespace px4
{

bool
ReplayEkf2::handleTopicUpdate(Subscription &sub, void *data, std::ifstream &replay_file)
{
	if (sub.orb_meta == ORB_ID(ekf2_timestamps)) {
		ekf2_timestamps_s ekf2_timestamps;
		memcpy(&ekf2_timestamps, data, sub.orb_meta->o_size);

		if (!publishEkf2Topics(ekf2_timestamps, replay_file)) {
			return false;
		}

		px4_pollfd_struct_t fds[1];
		fds[0].fd = _vehicle_attitude_sub;
		fds[0].events = POLLIN;

		// wait for a response from the estimator
		int pret = px4_poll(fds, 1, 1000);

		// introduce some breaks to make sure the logger can keep up
		if (++_topic_counter == 50) {
			px4_usleep(1000);
			_topic_counter = 0;
		}

		if (pret == 0) {
			PX4_WARN("poll timeout");

		} else if (pret < 0) {
			PX4_ERR("poll failed (%i)", pret);

		} else {
			if (fds[0].revents & POLLIN) {
				vehicle_attitude_s att;
				// need to to an orb_copy so that poll will not return immediately
				orb_copy(ORB_ID(vehicle_attitude), _vehicle_attitude_sub, &att);
			}
		}

		return true;

<<<<<<< HEAD
	} else if (sub.orb_meta == ORB_ID(vehicle_status) || sub.orb_meta == ORB_ID(vehicle_land_detected)) {
=======
	} else if (sub.orb_meta == ORB_ID(vehicle_status) ||
			sub.orb_meta == ORB_ID(vehicle_status_flags) ||
			sub.orb_meta == ORB_ID(vehicle_land_detected) ||
			sub.orb_meta == ORB_ID(vehicle_gps_position)) {
>>>>>>> a10fb2ba
		return publishTopic(sub, data);
	} // else: do not publish

	return false;
}

void
ReplayEkf2::onSubscriptionAdded(Subscription &sub, uint16_t msg_id)
{
	if (sub.orb_meta == ORB_ID(sensor_combined)) {
		_sensor_combined_msg_id = msg_id;

	} else if (sub.orb_meta == ORB_ID(airspeed)) {
		_airspeed_msg_id = msg_id;

	} else if (sub.orb_meta == ORB_ID(distance_sensor)) {
		_distance_sensor_msg_id = msg_id;

	} else if (sub.orb_meta == ORB_ID(vehicle_gps_position)) {
		if (sub.multi_id == 0) {
			_gps1_msg_id = msg_id;

		} else {
			_gps2_msg_id = msg_id;
		}

	} else if (sub.orb_meta == ORB_ID(optical_flow)) {
		_optical_flow_msg_id = msg_id;

	} else if (sub.orb_meta == ORB_ID(vehicle_air_data)) {
		_vehicle_air_data_msg_id = msg_id;

	} else if (sub.orb_meta == ORB_ID(vehicle_magnetometer)) {
		_vehicle_magnetometer_msg_id = msg_id;

	} else if (sub.orb_meta == ORB_ID(vehicle_visual_odometry)) {
		_vehicle_visual_odometry_msg_id = msg_id;
	}

	// the main loop should only handle publication of the following topics, the sensor topics are
	// handled separately in publishEkf2Topics()
	sub.ignored = sub.orb_meta != ORB_ID(ekf2_timestamps) &&
			sub.orb_meta != ORB_ID(vehicle_status) &&
			sub.orb_meta != ORB_ID(vehicle_status_flags) &&
			sub.orb_meta != ORB_ID(vehicle_land_detected) &&
		      (sub.orb_meta != ORB_ID(vehicle_gps_position) || sub.multi_id == 0);
}

bool
ReplayEkf2::publishEkf2Topics(const ekf2_timestamps_s &ekf2_timestamps, std::ifstream &replay_file)
{
	auto handle_sensor_publication = [&](int16_t timestamp_relative, uint16_t msg_id) {
		if (timestamp_relative != ekf2_timestamps_s::RELATIVE_TIMESTAMP_INVALID) {
			// timestamp_relative is already given in 0.1 ms
			uint64_t t = timestamp_relative + ekf2_timestamps.timestamp / 100; // in 0.1 ms
			findTimestampAndPublish(t, msg_id, replay_file);
		}
	};

	handle_sensor_publication(ekf2_timestamps.airspeed_timestamp_rel, _airspeed_msg_id);
	handle_sensor_publication(ekf2_timestamps.distance_sensor_timestamp_rel, _distance_sensor_msg_id);
	handle_sensor_publication(ekf2_timestamps.gps1_timestamp_rel, _gps1_msg_id);
	handle_sensor_publication(ekf2_timestamps.gps2_timestamp_rel, _gps2_msg_id);
	// handle_sensor_publication(ekf2_timestamps.optical_flow_timestamp_rel, _optical_flow_msg_id);
	handle_sensor_publication(ekf2_timestamps.vehicle_air_data_timestamp_rel, _vehicle_air_data_msg_id);
	handle_sensor_publication(ekf2_timestamps.vehicle_magnetometer_timestamp_rel, _vehicle_magnetometer_msg_id);
	// handle_sensor_publication(ekf2_timestamps.visual_odometry_timestamp_rel, _vehicle_visual_odometry_msg_id);

	// sensor_combined: publish last because ekf2 is polling on this
	if (!findTimestampAndPublish(ekf2_timestamps.timestamp / 100, _sensor_combined_msg_id, replay_file)) {
		if (_sensor_combined_msg_id == msg_id_invalid) {
			// subscription not found yet or sensor_combined not contained in log
			return false;

		} else if (!_subscriptions[_sensor_combined_msg_id]->orb_meta) {
			return false; // read past end of file

		} else {
			// we should publish a topic, just publish the same again
			readTopicDataToBuffer(*_subscriptions[_sensor_combined_msg_id], replay_file);
			publishTopic(*_subscriptions[_sensor_combined_msg_id], _read_buffer.data());
		}
	}

	return true;
}

bool
ReplayEkf2::findTimestampAndPublish(uint64_t timestamp, uint16_t msg_id, std::ifstream &replay_file)
{
	if (msg_id == msg_id_invalid) {
		// could happen if a topic is not logged
		return false;
	}

	Subscription &sub = *_subscriptions[msg_id];

	while (sub.next_timestamp / 100 < timestamp && sub.orb_meta) {
		nextDataMessage(replay_file, sub, msg_id);
	}

	if (!sub.orb_meta) { // no messages anymore
		return false;
	}

	if (sub.next_timestamp / 100 != timestamp) {
		// this can happen in beginning of the log or on a dropout
		PX4_DEBUG("No timestamp match found for topic %s (%i, %i)", sub.orb_meta->o_name, (int)sub.next_timestamp / 100,
			  timestamp);
		++sub.error_counter;
		return false;
	}

	readTopicDataToBuffer(sub, replay_file);
	publishTopic(sub, _read_buffer.data());
	return true;
}

void
ReplayEkf2::onEnterMainLoop()
{
	_vehicle_attitude_sub = orb_subscribe(ORB_ID(vehicle_attitude));
}

void
ReplayEkf2::onExitMainLoop()
{
	// print statistics
	auto print_sensor_statistics = [this](uint16_t msg_id, const char *name) {
		if (msg_id != msg_id_invalid) {
			Subscription &sub = *_subscriptions[msg_id];

			if (sub.publication_counter > 0 || sub.error_counter > 0) {
				PX4_INFO("%s: %i, %i", name, sub.publication_counter, sub.error_counter);
			}
		}
	};

	PX4_INFO("");
	PX4_INFO("Topic, Num Published, Num Error (no timestamp match found):");

	print_sensor_statistics(_airspeed_msg_id, "airspeed");
	print_sensor_statistics(_distance_sensor_msg_id, "distance_sensor");
	print_sensor_statistics(_gps1_msg_id, "vehicle_gps_position_0");
	print_sensor_statistics(_gps2_msg_id, "vehicle_gps_position_1");
	print_sensor_statistics(_optical_flow_msg_id, "optical_flow");
	print_sensor_statistics(_sensor_combined_msg_id, "sensor_combined");
	print_sensor_statistics(_vehicle_air_data_msg_id, "vehicle_air_data");
	print_sensor_statistics(_vehicle_magnetometer_msg_id, "vehicle_magnetometer");
	print_sensor_statistics(_vehicle_visual_odometry_msg_id, "vehicle_visual_odometry");

	orb_unsubscribe(_vehicle_attitude_sub);
	_vehicle_attitude_sub = -1;
}

uint64_t
ReplayEkf2::handleTopicDelay(uint64_t next_file_time, uint64_t timestamp_offset)
{
	// no need for usleep
	return next_file_time;
}

} // namespace px4<|MERGE_RESOLUTION|>--- conflicted
+++ resolved
@@ -96,14 +96,7 @@
 
 		return true;
 
-<<<<<<< HEAD
 	} else if (sub.orb_meta == ORB_ID(vehicle_status) || sub.orb_meta == ORB_ID(vehicle_land_detected)) {
-=======
-	} else if (sub.orb_meta == ORB_ID(vehicle_status) ||
-			sub.orb_meta == ORB_ID(vehicle_status_flags) ||
-			sub.orb_meta == ORB_ID(vehicle_land_detected) ||
-			sub.orb_meta == ORB_ID(vehicle_gps_position)) {
->>>>>>> a10fb2ba
 		return publishTopic(sub, data);
 	} // else: do not publish
 
@@ -146,10 +139,9 @@
 	// the main loop should only handle publication of the following topics, the sensor topics are
 	// handled separately in publishEkf2Topics()
 	sub.ignored = sub.orb_meta != ORB_ID(ekf2_timestamps) &&
-			sub.orb_meta != ORB_ID(vehicle_status) &&
-			sub.orb_meta != ORB_ID(vehicle_status_flags) &&
-			sub.orb_meta != ORB_ID(vehicle_land_detected) &&
-		      (sub.orb_meta != ORB_ID(vehicle_gps_position) || sub.multi_id == 0);
+		      sub.orb_meta != ORB_ID(vehicle_status) &&
+		      sub.orb_meta != ORB_ID(vehicle_status_flags) &&
+		      sub.orb_meta != ORB_ID(vehicle_land_detected);
 }
 
 bool
